--- conflicted
+++ resolved
@@ -13,13 +13,9 @@
 darling = "0.14"
 proc-macro2 = "1.0"
 quote = "1"
-<<<<<<< HEAD
-syn = { version = "1", features = ["full", "extra-traits"] }
-=======
 syn = { version = "2", features = ["full", "extra-traits"] }
 proc-macro2 = "1.0"
 convert_case = "0.6"
->>>>>>> 7ec90dcf
 
 [lib]
 proc-macro = true